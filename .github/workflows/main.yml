name: Main Foodgram workflow

on:
  push:
    branches:
      - main

jobs:

  tests:
    runs-on: ubuntu-latest
    steps:
    - name: Check out code
      uses: actions/checkout@v3
    - name: Set up Python
      uses: actions/setup-python@v4
      with:
        python-version: "3.10"
    - name: Install dependencies
      run: |
        python -m pip install --upgrade pip 
        pip install flake8==6.0.0 flake8-isort==6.0.0
    - name: Test with flake8
      run: python -m flake8 backend/foodgram_backend/   

  build_and_push_to_docker_hub:
    name: Push Docker image to DockerHub
    runs-on: ubuntu-latest
    needs: tests
    steps:
      - name: Check out the repo
        uses: actions/checkout@v3
      - name: Set up Docker Buildx
        uses: docker/setup-buildx-action@v2
      - name: Login to Docker 
        uses: docker/login-action@v2
        with:
          username: ${{ secrets.DOCKER_USERNAME }} 
          password: ${{ secrets.DOCKER_PASSWORD }}
      - name: Push to DockerHub
        uses: docker/build-push-action@v4
        with:
          context: ./backend/foodgram_backend/
          push: true
          tags: ${{ secrets.DOCKER_USERNAME }}/foodgram_backend:latest

  build_frontend_and_push_to_docker_hub:
    name: Push frontend Docker image to DockerHub
    runs-on: ubuntu-latest
    steps:
      - name: Check out the repo
        uses: actions/checkout@v3
      - name: Set up Docker Buildx
        uses: docker/setup-buildx-action@v2
      - name: Login to Docker 
        uses: docker/login-action@v2
        with:
          username: ${{ secrets.DOCKER_USERNAME }}
          password: ${{ secrets.DOCKER_PASSWORD }}
      - name: Push to DockerHub
        uses: docker/build-push-action@v4
        with:
          context: ./frontend/
          push: true
          tags: ${{ secrets.DOCKER_USERNAME }}/foodgram_frontend:latest 

  build_gateway_and_push_to_docker_hub:
    name: Push gateway Docker image to DockerHub
    runs-on: ubuntu-latest
    steps:
      - name: Check out the repo
        uses: actions/checkout@v3
      - name: Set up Docker Buildx
        uses: docker/setup-buildx-action@v2
      - name: Login to Docker 
        uses: docker/login-action@v2
        with:
          username: ${{ secrets.DOCKER_USERNAME }}
          password: ${{ secrets.DOCKER_PASSWORD }}
      - name: Push to DockerHub
        uses: docker/build-push-action@v4
        with:
          context: ./gateway/
          push: true
          tags: ${{ secrets.DOCKER_USERNAME }}/foodgram_gateway:latest

  deploy:
<<<<<<< HEAD
      name: Deploy to production server
      runs-on: ubuntu-latest
      needs: [build_and_push_to_docker_hub, build_frontend_and_push_to_docker_hub, build_gateway_and_push_to_docker_hub]
      steps:
          - name: Show deploy command
            run: echo "sudo docker-compose pull && sudo docker-compose up -d --remove-orphans"
=======
    name: Deploy to production server
    runs-on: ubuntu-latest
    needs: [build_and_push_to_docker_hub, build_frontend_and_push_to_docker_hub, build_gateway_and_push_to_docker_hub]
    steps:
      - name: Show deploy command
        run: echo "sudo docker-compose pull && sudo docker-compose up -d --remove-orphans"
>>>>>>> c154f4e0

       
<|MERGE_RESOLUTION|>--- conflicted
+++ resolved
@@ -85,20 +85,9 @@
           tags: ${{ secrets.DOCKER_USERNAME }}/foodgram_gateway:latest
 
   deploy:
-<<<<<<< HEAD
       name: Deploy to production server
       runs-on: ubuntu-latest
       needs: [build_and_push_to_docker_hub, build_frontend_and_push_to_docker_hub, build_gateway_and_push_to_docker_hub]
       steps:
           - name: Show deploy command
             run: echo "sudo docker-compose pull && sudo docker-compose up -d --remove-orphans"
-=======
-    name: Deploy to production server
-    runs-on: ubuntu-latest
-    needs: [build_and_push_to_docker_hub, build_frontend_and_push_to_docker_hub, build_gateway_and_push_to_docker_hub]
-    steps:
-      - name: Show deploy command
-        run: echo "sudo docker-compose pull && sudo docker-compose up -d --remove-orphans"
->>>>>>> c154f4e0
-
-       
